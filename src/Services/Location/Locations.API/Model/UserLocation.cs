--- conflicted
+++ resolved
@@ -9,11 +9,7 @@
         [BsonIgnoreIfDefault]
         [BsonRepresentation(BsonType.ObjectId)]
         public string Id { get; set; }
-<<<<<<< HEAD
-        public Guid UserId { get; set; }
-=======
         public string UserId { get; set; }
->>>>>>> 4b8723f7
         [BsonRepresentation(BsonType.ObjectId)]
         public string LocationId { get; set; }
         public DateTime UpdateDate { get; set; }
