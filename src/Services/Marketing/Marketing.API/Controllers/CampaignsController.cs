--- conflicted
+++ resolved
@@ -24,29 +24,17 @@
         private readonly MarketingContext _context;
         private readonly MarketingSettings _settings;
         private readonly IMarketingDataRepository _marketingDataRepository;
-<<<<<<< HEAD
         private readonly IIdentityService _identityService;
 
         public CampaignsController(MarketingContext context,
             IMarketingDataRepository marketingDataRepository,
              IOptionsSnapshot<MarketingSettings> settings,
             IIdentityService identityService)
-=======
-        private readonly IHttpContextAccessor _httpContextAccessor;
-
-        public CampaignsController(MarketingContext context,
-            IMarketingDataRepository marketingDataRepository,
-             IOptionsSnapshot<MarketingSettings> settings, IHttpContextAccessor httpContextAccessor)
->>>>>>> ee698ad4
         {
             _context = context;
             _marketingDataRepository = marketingDataRepository;
             _settings = settings.Value;
-<<<<<<< HEAD
             _identityService = identityService;
-=======
-            _httpContextAccessor = httpContextAccessor;
->>>>>>> ee698ad4
         }
 
         [HttpGet]
@@ -195,7 +183,7 @@
 
         private CampaignDTO MapCampaignModelToDto(Campaign campaign)
         {
-            var userId = _httpContextAccessor.HttpContext.User.FindFirst("sub").Value;
+            var userId = _identityService.GetUserIdentity();
             var dto = new CampaignDTO
             {
                 Id = campaign.Id,
