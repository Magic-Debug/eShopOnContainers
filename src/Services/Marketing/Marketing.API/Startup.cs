--- conflicted
+++ resolved
@@ -28,13 +28,9 @@
     using System.Threading.Tasks;
     using Extensions.HealthChecks;
     using Marketing.API.IntegrationEvents.Handlers;
-<<<<<<< HEAD
     using Microsoft.EntityFrameworkCore.Diagnostics;
-
-=======
     using Swashbuckle.AspNetCore.Swagger;
     using System.Collections.Generic;
->>>>>>> 3dd456bb
 
     public class Startup
     {
