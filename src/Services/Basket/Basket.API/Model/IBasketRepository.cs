﻿using System;
using System.Collections.Generic;
using System.Linq;
using System.Threading.Tasks;

namespace Microsoft.eShopOnContainers.Services.Basket.API.Model
{
    public interface IBasketRepository
    {
<<<<<<< HEAD
        Task<CustomerBasket> GetBasketAsync(string customerId);
        Task<CustomerBasket> UpdateBasketAsync(CustomerBasket basket);
        Task<bool> DeleteBasketAsync(string id);
=======
        Task<CustomerBasket> GetBasket(string customerId);
        Task<IEnumerable<string>> GetUsers();
        Task<CustomerBasket> UpdateBasket(CustomerBasket basket);
        Task<bool> DeleteBasket(string id);
>>>>>>> 482b5d23
    }
}<|MERGE_RESOLUTION|>--- conflicted
+++ resolved
@@ -7,15 +7,9 @@
 {
     public interface IBasketRepository
     {
-<<<<<<< HEAD
         Task<CustomerBasket> GetBasketAsync(string customerId);
+        Task<IEnumerable<string>> GetUsers();
         Task<CustomerBasket> UpdateBasketAsync(CustomerBasket basket);
         Task<bool> DeleteBasketAsync(string id);
-=======
-        Task<CustomerBasket> GetBasket(string customerId);
-        Task<IEnumerable<string>> GetUsers();
-        Task<CustomerBasket> UpdateBasket(CustomerBasket basket);
-        Task<bool> DeleteBasket(string id);
->>>>>>> 482b5d23
     }
 }