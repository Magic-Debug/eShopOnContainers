--- conflicted
+++ resolved
@@ -17,13 +17,7 @@
 using Microsoft.Extensions.Options;
 using RabbitMQ.Client;
 using System.Threading.Tasks;
-<<<<<<< HEAD
-using System;
-using Microsoft.eShopOnContainers.BuildingBlocks.EventBusServiceBus;
-using Microsoft.Azure.ServiceBus;
-=======
 using StackExchange.Redis;
->>>>>>> 2cad62d6
 
 namespace Microsoft.eShopOnContainers.Services.Basket.API
 {
@@ -73,12 +67,8 @@
                 return ConnectionMultiplexer.Connect(configuration);
             });
 
-<<<<<<< HEAD
 
             if (Configuration.GetValue<bool>("AzureServiceBusEnabled"))
-=======
-            services.AddSingleton<IRabbitMQPersistentConnection>(sp =>
->>>>>>> 2cad62d6
             {
                 services.AddSingleton<IServiceBusPersisterConnection>(sp =>
                 {
