--- conflicted
+++ resolved
@@ -50,10 +50,7 @@
             return Ok(basket);
         }
 
-<<<<<<< HEAD
-=======
         [Route("checkouts")]
->>>>>>> 50f904f7
         [HttpPost]
         public async Task<IActionResult> Checkout()
         {
