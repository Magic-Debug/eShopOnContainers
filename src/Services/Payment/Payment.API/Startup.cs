﻿using Autofac;
using Autofac.Extensions.DependencyInjection;
using Microsoft.ApplicationInsights.Extensibility;
using Microsoft.ApplicationInsights.ServiceFabric;
using Microsoft.AspNetCore.Builder;
using Microsoft.AspNetCore.Hosting;
using Microsoft.Azure.ServiceBus;
using Microsoft.eShopOnContainers.BuildingBlocks.EventBus;
using Microsoft.eShopOnContainers.BuildingBlocks.EventBus.Abstractions;
using Microsoft.eShopOnContainers.BuildingBlocks.EventBusRabbitMQ;
using Microsoft.eShopOnContainers.BuildingBlocks.EventBusServiceBus;
using Microsoft.Extensions.Configuration;
using Microsoft.Extensions.DependencyInjection;
using Microsoft.Extensions.Logging;
using Payment.API.IntegrationEvents.EventHandling;
using Payment.API.IntegrationEvents.Events;
using RabbitMQ.Client;
using System;
using HealthChecks.UI.Client;
using Microsoft.AspNetCore.Diagnostics.HealthChecks;
using Microsoft.Extensions.Diagnostics.HealthChecks;

namespace Payment.API
{
    public class Startup
    {
        public Startup(IConfiguration configuration)
        {
            Configuration = configuration;
        }

        public IConfiguration Configuration { get; }

        // This method gets called by the runtime. Use this method to add services to the container.
        public IServiceProvider ConfigureServices(IServiceCollection services)
        {
            services.AddCustomHealthCheck(Configuration);
            services.Configure<PaymentSettings>(Configuration);

            RegisterAppInsights(services);

            if (Configuration.GetValue<bool>("AzureServiceBusEnabled"))
            {
                services.AddSingleton<IServiceBusPersisterConnection>(sp =>
                {
                    var logger = sp.GetRequiredService<ILogger<DefaultServiceBusPersisterConnection>>();

                    var serviceBusConnectionString = Configuration["EventBusConnection"];
                    var serviceBusConnection = new ServiceBusConnectionStringBuilder(serviceBusConnectionString);

                    return new DefaultServiceBusPersisterConnection(serviceBusConnection, logger);
                });
            }
            else
            {
                services.AddSingleton<IRabbitMQPersistentConnection>(sp =>
                {
                    var logger = sp.GetRequiredService<ILogger<DefaultRabbitMQPersistentConnection>>();
                    var factory = new ConnectionFactory()
                    {
                        HostName = Configuration["EventBusConnection"]
                    };

                    if (!string.IsNullOrEmpty(Configuration["EventBusUserName"]))
                    {
                        factory.UserName = Configuration["EventBusUserName"];
                    }

                    if (!string.IsNullOrEmpty(Configuration["EventBusPassword"]))
                    {
                        factory.Password = Configuration["EventBusPassword"];
                    }

                    var retryCount = 5;
                    if (!string.IsNullOrEmpty(Configuration["EventBusRetryCount"]))
                    {
                        retryCount = int.Parse(Configuration["EventBusRetryCount"]);
                    }

                    return new DefaultRabbitMQPersistentConnection(factory, logger, retryCount);
                });
            }           

            RegisterEventBus(services);

            var container = new ContainerBuilder();
            container.Populate(services);
            return new AutofacServiceProvider(container.Build());
        }

        // This method gets called by the runtime. Use this method to configure the HTTP request pipeline.
        public void Configure(IApplicationBuilder app, IHostingEnvironment env, ILoggerFactory loggerFactory)
        {
<<<<<<< HEAD
            //loggerFactory.AddAzureWebAppDiagnostics();
            //loggerFactory.AddApplicationInsights(app.ApplicationServices, LogLevel.Trace);
=======
            loggerFactory.AddApplicationInsights(app.ApplicationServices, LogLevel.Trace);
>>>>>>> 19f44785

            var pathBase = Configuration["PATH_BASE"];
            if (!string.IsNullOrEmpty(pathBase))
            {
                app.UsePathBase(pathBase);
            }


            app.UseHealthChecks("/hc", new HealthCheckOptions()
            {
                Predicate = _ => true,
                ResponseWriter = UIResponseWriter.WriteHealthCheckUIResponse
            });

            app.UseHealthChecks("/liveness", new HealthCheckOptions
            {
                Predicate = r => r.Name.Contains("self")
            });

            ConfigureEventBus(app);
        }

        private void RegisterAppInsights(IServiceCollection services)
        {
            services.AddApplicationInsightsTelemetry(Configuration);
            var orchestratorType = Configuration.GetValue<string>("OrchestratorType");

            if (orchestratorType?.ToUpper() == "K8S")
            {
                // Enable K8s telemetry initializer
                services.AddApplicationInsightsKubernetesEnricher();
            }
            if (orchestratorType?.ToUpper() == "SF")
            {
                // Enable SF telemetry initializer
                services.AddSingleton<ITelemetryInitializer>((serviceProvider) =>
                    new FabricTelemetryInitializer());
            }
        }

        private void RegisterEventBus(IServiceCollection services)
        {
            var subscriptionClientName = Configuration["SubscriptionClientName"];

            if (Configuration.GetValue<bool>("AzureServiceBusEnabled"))
            {
                services.AddSingleton<IEventBus, EventBusServiceBus>(sp =>
                {
                    var serviceBusPersisterConnection = sp.GetRequiredService<IServiceBusPersisterConnection>();
                    var iLifetimeScope = sp.GetRequiredService<ILifetimeScope>();
                    var logger = sp.GetRequiredService<ILogger<EventBusServiceBus>>();
                    var eventBusSubcriptionsManager = sp.GetRequiredService<IEventBusSubscriptionsManager>();                    

                    return new EventBusServiceBus(serviceBusPersisterConnection, logger,
                        eventBusSubcriptionsManager, subscriptionClientName, iLifetimeScope);
                });
            }
            else
            {
                services.AddSingleton<IEventBus, EventBusRabbitMQ>(sp =>
                {
                    var rabbitMQPersistentConnection = sp.GetRequiredService<IRabbitMQPersistentConnection>();
                    var iLifetimeScope = sp.GetRequiredService<ILifetimeScope>();
                    var logger = sp.GetRequiredService<ILogger<EventBusRabbitMQ>>();
                    var eventBusSubcriptionsManager = sp.GetRequiredService<IEventBusSubscriptionsManager>();

                    var retryCount = 5;
                    if (!string.IsNullOrEmpty(Configuration["EventBusRetryCount"]))
                    {
                        retryCount = int.Parse(Configuration["EventBusRetryCount"]);
                    }

                    return new EventBusRabbitMQ(rabbitMQPersistentConnection, logger, iLifetimeScope, eventBusSubcriptionsManager, subscriptionClientName, retryCount);
                });
            }

            services.AddTransient<OrderStatusChangedToStockConfirmedIntegrationEventHandler>();
            services.AddSingleton<IEventBusSubscriptionsManager, InMemoryEventBusSubscriptionsManager>();
        }

        private void ConfigureEventBus(IApplicationBuilder app)
        {
            var eventBus = app.ApplicationServices.GetRequiredService<IEventBus>();
            eventBus.Subscribe<OrderStatusChangedToStockConfirmedIntegrationEvent, OrderStatusChangedToStockConfirmedIntegrationEventHandler>();
        }
    }

    public static class CustomExtensionMethods
    {
        public static IServiceCollection AddCustomHealthCheck(this IServiceCollection services, IConfiguration configuration)
        {
            var hcBuilder = services.AddHealthChecks();

            hcBuilder.AddCheck("self", () => HealthCheckResult.Healthy());

            if (configuration.GetValue<bool>("AzureServiceBusEnabled"))
            {
                hcBuilder
                    .AddAzureServiceBusTopic(
                        configuration["EventBusConnection"],
                        topicName: "eshop_event_bus",
                        name: "payment-servicebus-check",
                        tags: new string[] { "servicebus" });
            }
            else
            {
                hcBuilder
                    .AddRabbitMQ(
                        $"amqp://{configuration["EventBusConnection"]}",
                        name: "payment-rabbitmqbus-check",
                        tags: new string[] { "rabbitmqbus" });
            }

            return services;
        }
    }
}<|MERGE_RESOLUTION|>--- conflicted
+++ resolved
@@ -91,12 +91,8 @@
         // This method gets called by the runtime. Use this method to configure the HTTP request pipeline.
         public void Configure(IApplicationBuilder app, IHostingEnvironment env, ILoggerFactory loggerFactory)
         {
-<<<<<<< HEAD
             //loggerFactory.AddAzureWebAppDiagnostics();
             //loggerFactory.AddApplicationInsights(app.ApplicationServices, LogLevel.Trace);
-=======
-            loggerFactory.AddApplicationInsights(app.ApplicationServices, LogLevel.Trace);
->>>>>>> 19f44785
 
             var pathBase = Configuration["PATH_BASE"];
             if (!string.IsNullOrEmpty(pathBase))
