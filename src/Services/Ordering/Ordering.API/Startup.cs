--- conflicted
+++ resolved
@@ -127,15 +127,10 @@
 
             services.AddSingleton<IEventBusSubscriptionsManager, InMemoryEventBusSubscriptionsManager>();
             services.AddSingleton<IEventBus, EventBusRabbitMQ>();
-<<<<<<< HEAD
             //services.AddTransient<UserCheckoutAcceptedIntegrationEventHandler>();
-=======
-
-            services.AddTransient<UserCheckoutAcceptedIntegrationEventHandler>();
             services.AddTransient<IIntegrationEventHandler<ConfirmGracePeriodCommandMsg>, OrderProcessSaga>();
             services.AddTransient<OrderStockConfirmedIntegrationEventHandler>();
             services.AddTransient<OrderStockNotConfirmedIntegrationEventHandler>();
->>>>>>> 9a6ad2cc
             services.AddOptions();
 
             //configure autofac
