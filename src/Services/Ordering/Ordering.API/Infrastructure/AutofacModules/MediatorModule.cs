--- conflicted
+++ resolved
@@ -41,11 +41,8 @@
 
             builder.RegisterGeneric(typeof(LoggingBehavior<,>)).As(typeof(IPipelineBehavior<,>));
             builder.RegisterGeneric(typeof(ValidatorBehavior<,>)).As(typeof(IPipelineBehavior<,>));
-<<<<<<< HEAD
             builder.RegisterGeneric(typeof(TransactionBehaviour<,>)).As(typeof(IPipelineBehavior<,>));
 
-=======
->>>>>>> de6f9e67
         }
     }
 }