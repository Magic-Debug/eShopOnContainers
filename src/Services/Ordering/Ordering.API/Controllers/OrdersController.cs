--- conflicted
+++ resolved
@@ -34,13 +34,8 @@
             bool commandResult = false;
             if (Guid.TryParse(requestId, out Guid guid) && guid != Guid.Empty)
             {
-<<<<<<< HEAD
-                var requestCreateOrder = new IdentifiedCommand<CreateOrderCommand, bool>(command, guid);
-                commandResult = await _mediator.Send(requestCreateOrder);
-=======
                 var requestCancelOrder = new IdentifiedCommand<CancelOrderCommand, bool>(command, guid);
-                commandResult = await _mediator.SendAsync(requestCancelOrder);
->>>>>>> e8dbf0c1
+                commandResult = await _mediator.Send(requestCancelOrder);
             }
            
             return commandResult ? (IActionResult)Ok() : (IActionResult)BadRequest();
@@ -54,14 +49,8 @@
             bool commandResult = false;
             if (Guid.TryParse(requestId, out Guid guid) && guid != Guid.Empty)
             {
-<<<<<<< HEAD
-                // If no x-requestid header is found we process the order anyway. This is just temporary to not break existing clients
-                // that aren't still updated. When all clients were updated this could be removed.
-                commandResult = await _mediator.Send(command);
-=======
                 var requestShipOrder = new IdentifiedCommand<ShipOrderCommand, bool>(command, guid);
-                commandResult = await _mediator.SendAsync(requestShipOrder);
->>>>>>> e8dbf0c1
+                commandResult = await _mediator.Send(requestShipOrder);
             }
 
             return commandResult ? (IActionResult)Ok() : (IActionResult)BadRequest();
