--- conflicted
+++ resolved
@@ -56,13 +56,9 @@
                         .IsRequired()
                         .HasMaxLength(50);
 
-<<<<<<< HEAD
-                    b.Property<string>("PictureFileName");
-=======
                     b.Property<bool>("OnReorder");
 
                     b.Property<string>("PictureUri");
->>>>>>> 636ec014
 
                     b.Property<decimal>("Price");
 
