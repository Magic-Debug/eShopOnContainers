--- conflicted
+++ resolved
@@ -16,16 +16,6 @@
 
   <ItemGroup>
     <PackageReference Include="AspNetCore.HealthChecks.UI.Client" Version="2.2.4" />
-<<<<<<< HEAD
-    <PackageReference Include="AspNetCore.HealthChecks.Uris" Version="2.2.2" />
-    <PackageReference Include="Microsoft.AspNetCore.App" />
-    <PackageReference Include="Microsoft.AspNetCore.Diagnostics.HealthChecks" Version="2.2.0" />
-    <PackageReference Include="Microsoft.Extensions.Diagnostics.HealthChecks" Version="2.2.0" />
-    <PackageReference Include="Microsoft.Extensions.Http.Polly" Version="2.2.0" />
-    <PackageReference Include="Serilog.AspNetCore" Version="2.1.1" />
-    <PackageReference Include="Serilog.Sinks.Console" Version="3.1.1" />
-    <PackageReference Include="Swashbuckle.AspNetCore" Version="3.0.0" />
-=======
     <PackageReference Include="AspNetCore.HealthChecks.Uris" Version="2.2.3" />
     <PackageReference Include="Google.Protobuf" Version="3.10.0-rc1" />
     <PackageReference Include="Grpc.AspNetCore.Server.ClientFactory" Version="0.2.23-pre2" />
@@ -38,7 +28,6 @@
     <PackageReference Include="Serilog.Sinks.Console" Version="3.1.2-dev-00824" />
     <PackageReference Include="Swashbuckle.AspNetCore" Version="$(Swashbuckle_AspNetCore)" />
     <PackageReference Include="System.Net.Http.WinHttpHandler" Version="4.6.0-rc1.19456.4" />
->>>>>>> 8bc0f730
   </ItemGroup>
 
   <ItemGroup>
