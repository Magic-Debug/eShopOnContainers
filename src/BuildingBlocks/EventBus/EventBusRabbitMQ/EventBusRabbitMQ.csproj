﻿<Project Sdk="Microsoft.NET.Sdk">

  <PropertyGroup>
    <TargetFramework>netcoreapp1.1</TargetFramework>
    <RootNamespace>Microsoft.eShopOnContainers.BuildingBlocks.EventBusRabbitMQ</RootNamespace>
  </PropertyGroup>

  <ItemGroup>
<<<<<<< HEAD
    <PackageReference Include="Microsoft.Extensions.Logging" Version="1.1.2" />
    <PackageReference Include="Newtonsoft.Json" Version="10.0.2" />
    <PackageReference Include="Polly" Version="5.1.0" />
    <PackageReference Include="RabbitMQ.Client" Version="4.1.3" />
    <PackageReference Include="System.ValueTuple" Version="4.3.1" />
=======
    <PackageReference Include="Autofac" Version="4.5.0" />
    <PackageReference Include="Microsoft.Extensions.Logging" Version="1.1.1" />
    <PackageReference Include="Newtonsoft.Json" Version="9.0.1" />
    <PackageReference Include="Polly" Version="5.0.6" />
    <PackageReference Include="RabbitMQ.Client" Version="4.1.1" />
    <PackageReference Include="System.ValueTuple" Version="4.3.0" />
>>>>>>> 51c25c98
  </ItemGroup>

  <ItemGroup>
    <ProjectReference Include="..\EventBus\EventBus.csproj" />
  </ItemGroup>

</Project><|MERGE_RESOLUTION|>--- conflicted
+++ resolved
@@ -6,20 +6,12 @@
   </PropertyGroup>
 
   <ItemGroup>
-<<<<<<< HEAD
+    <PackageReference Include="Autofac" Version="4.5.0" />
     <PackageReference Include="Microsoft.Extensions.Logging" Version="1.1.2" />
     <PackageReference Include="Newtonsoft.Json" Version="10.0.2" />
     <PackageReference Include="Polly" Version="5.1.0" />
     <PackageReference Include="RabbitMQ.Client" Version="4.1.3" />
     <PackageReference Include="System.ValueTuple" Version="4.3.1" />
-=======
-    <PackageReference Include="Autofac" Version="4.5.0" />
-    <PackageReference Include="Microsoft.Extensions.Logging" Version="1.1.1" />
-    <PackageReference Include="Newtonsoft.Json" Version="9.0.1" />
-    <PackageReference Include="Polly" Version="5.0.6" />
-    <PackageReference Include="RabbitMQ.Client" Version="4.1.1" />
-    <PackageReference Include="System.ValueTuple" Version="4.3.0" />
->>>>>>> 51c25c98
   </ItemGroup>
 
   <ItemGroup>
