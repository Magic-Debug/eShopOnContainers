--- conflicted
+++ resolved
@@ -6,10 +6,6 @@
   </PropertyGroup>
 
   <ItemGroup>
-<<<<<<< HEAD
-    <PackageReference Include="Microsoft.AspNetCore.App" />
-    <PackageReference Include="Polly" Version="6.0.1" />
-=======
     <PackageReference Include="Microsoft.AspNetCore.Hosting.Abstractions" Version="$(Microsoft_AspNetCore_Hosting_Abstractions)" />
     <PackageReference Include="Microsoft.EntityFrameworkCore.Design" Version="3.0.0-rc1.19456.14">
       <PrivateAssets>all</PrivateAssets>
@@ -21,7 +17,6 @@
     <PackageReference Include="Microsoft.NETCore.Platforms" Version="3.0.0-rc1.19456.4" />
     <PackageReference Include="Polly" Version="7.1.1" />
     <PackageReference Include="System.Data.SqlClient" Version="4.7.0-rc1.19456.4" />
->>>>>>> 8bc0f730
   </ItemGroup>
 
 </Project>