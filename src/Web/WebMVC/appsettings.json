--- conflicted
+++ resolved
@@ -7,12 +7,9 @@
   "CallBackUrl": "http://localhost:5100/",
   "IsClusterEnv": "False",
   "UseResilientHttp": "True",
-<<<<<<< HEAD
-  "ActivateCampaignDetailFunction": "True",
-  "UseCustomizationData": true,
-=======
   "UseLoadTest":  false, 
->>>>>>> 540f7510
+  "ActivateCampaignDetailFunction": "False",
+  "UseCustomizationData": false,
   "Logging": {
     "IncludeScopes": false,
     "LogLevel": {
