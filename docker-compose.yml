version: '3'

services:
  graceperiodmanager:
    image: eshop/graceperiodmanager:${TAG:-latest}
    build:
      context: ./src/Services/GracePeriod/GracePeriodManager
      dockerfile: Dockerfile
    depends_on:
      - sql.data
      - rabbitmq

  basket.api:
    image: eshop/basket.api:${TAG:-latest}
    build:
      context: ./src/Services/Basket/Basket.API
      dockerfile: Dockerfile    
    depends_on:
      - basket.data
      - identity.api

  catalog.api:
    image: eshop/catalog.api:${TAG:-latest}
    build:
      context: ./src/Services/Catalog/Catalog.API
      dockerfile: Dockerfile    
    depends_on:
      - sql.data
      - rabbitmq

  identity.api:
    image: eshop/identity.api:${TAG:-latest}
    build:
      context: ./src/Services/Identity/Identity.API
      dockerfile: Dockerfile    
    depends_on:
      - sql.data

  ordering.api:
    image: eshop/ordering.api:${TAG:-latest}
    build:
      context: ./src/Services/Ordering/Ordering.API
      dockerfile: Dockerfile    
    depends_on:
      - sql.data
      - rabbitmq

  marketing.api:
    image: eshop/marketing.api:${TAG:-latest}
    build:
      context: ./src/Services/Marketing/Marketing.API
      dockerfile: Dockerfile    
    depends_on:
      - sql.data
      - nosql.data
      - identity.api
      - rabbitmq

  webspa:
    image: eshop/webspa:${TAG:-latest}
    build:
      context: ./src/Web/WebSPA
      dockerfile: Dockerfile    
    depends_on:
      - identity.api
      - basket.api

  webmvc:
    image: eshop/webmvc:${TAG:-latest}
    build:
      context: ./src/Web/WebMVC
      dockerfile: Dockerfile    
    depends_on:
      - catalog.api
      - ordering.api
      - identity.api
      - basket.api
      - marketing.api

  sql.data:
    image: microsoft/mssql-server-linux

  nosql.data:
    image: mongo

  basket.data:
    image: redis
    ports:
      - "6379:6379"

  rabbitmq:
    image: rabbitmq
    ports:
      - "5672:5672"

  webstatus:
    image: eshop/webstatus:${TAG:-latest}
    build:
      context: ./src/Web/WebStatus
      dockerfile: Dockerfile

  payment.api:
    image: eshop/payment.api:${TAG:-latest}
    build:
      context: ./src/Services/Payment/Payment.API
      dockerfile: Dockerfile
    depends_on:
      - rabbitmq    
    
  locations.api:
<<<<<<< HEAD
    image: eshop/locations.api
=======
    image: eshop/locations.api:${TAG:-latest}
>>>>>>> f17e350f
    build:
      context: ./src/Services/Location/Locations.API
      dockerfile: Dockerfile
    depends_on:
      - nosql.data
      - rabbitmq<|MERGE_RESOLUTION|>--- conflicted
+++ resolved
@@ -108,11 +108,7 @@
       - rabbitmq    
     
   locations.api:
-<<<<<<< HEAD
-    image: eshop/locations.api
-=======
     image: eshop/locations.api:${TAG:-latest}
->>>>>>> f17e350f
     build:
       context: ./src/Services/Location/Locations.API
       dockerfile: Dockerfile
