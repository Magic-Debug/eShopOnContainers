version: '2'

services:
  basket.api:
    image: eshop/basket.api
    build:
      context: ./src/Services/Basket/Basket.API
      dockerfile: Dockerfile    
    depends_on:
      - basket.data
      - identity.api
      - rabbitmq

  catalog.api:
    image: eshop/catalog.api
    build:
      context: ./src/Services/Catalog/Catalog.API
      dockerfile: Dockerfile    
    depends_on:
      - sql.data
      - rabbitmq

  identity.api:
    image: eshop/identity.api
    build:
      context: ./src/Services/Identity/Identity.API
      dockerfile: Dockerfile    
    depends_on:
      - sql.data

  ordering.api:
    image: eshop/ordering.api
    build:
      context: ./src/Services/Ordering/Ordering.API
      dockerfile: Dockerfile    
    depends_on:
      - sql.data

  marketing.api:
    image: eshop/marketing.api
    build:
      context: ./src/Services/Marketing/Marketing.API
      dockerfile: Dockerfile    
    depends_on:
      - sql.data
      - identity.api

  webspa:
    image: eshop/webspa
    build:
      context: ./src/Web/WebSPA
      dockerfile: Dockerfile    
    depends_on:
      - identity.api
      - basket.api

  webmvc:
    image: eshop/webmvc
    build:
      context: ./src/Web/WebMVC
      dockerfile: Dockerfile    
    depends_on:
      - catalog.api
      - ordering.api
      - identity.api
      - basket.api

  sql.data:
    image: microsoft/mssql-server-linux

  nosql.data:
    image: mongo

  basket.data:
    image: redis
    ports:
      - "6379:6379"

  rabbitmq:
    image: rabbitmq
    ports:
      - "5672:5672"

  webstatus:
    image: eshop/webstatus
    build:
      context: ./src/Web/WebStatus
      dockerfile: Dockerfile    
<<<<<<< HEAD
=======
    
  locations.api:
    image: locations.api
    build:
      context: ./src/Services/Location/Locations.API
      dockerfile: Dockerfile
    depends_on:
      - nosql.data
>>>>>>> f2174710
<|MERGE_RESOLUTION|>--- conflicted
+++ resolved
@@ -86,8 +86,6 @@
     build:
       context: ./src/Web/WebStatus
       dockerfile: Dockerfile    
-<<<<<<< HEAD
-=======
     
   locations.api:
     image: locations.api
@@ -95,5 +93,4 @@
       context: ./src/Services/Location/Locations.API
       dockerfile: Dockerfile
     depends_on:
-      - nosql.data
->>>>>>> f2174710
+      - nosql.data