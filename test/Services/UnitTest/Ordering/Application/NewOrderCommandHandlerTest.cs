--- conflicted
+++ resolved
@@ -9,20 +9,6 @@
 
 namespace UnitTest.Ordering.Application
 {
-<<<<<<< HEAD
-    using Microsoft.eShopOnContainers.Services.Ordering.Api.Application.Commands;
-    using Microsoft.eShopOnContainers.Services.Ordering.Domain;
-    using Microsoft.eShopOnContainers.Services.Ordering.Domain.AggregatesModel.OrderAggregate;
-    using Microsoft.eShopOnContainers.Services.Ordering.Domain.AggregatesModel.BuyerAggregate;
-    using Moq;
-    using System;
-    using System.Threading;
-    using System.Threading.Tasks;
-    using Xunit;
-
-
-=======
->>>>>>> f1fc4c05
     public class NewOrderRequestHandlerTest
     {
         private readonly Mock<IBuyerRepository> _buyerRepositoryMock;
