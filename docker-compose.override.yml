version: '2'

# The default docker-compose.override file can use the "localhost" as the external name for testing web apps within the same dev machine. 
# The ESHOP_EXTERNAL_DNS_NAME_OR_IP environment variable is taken, by default, from the ".env" file defined like: 
#     ESHOP_EXTERNAL_DNS_NAME_OR_IP=localhost
# but values present in the environment vars at runtime will always override those defined inside the .env file
# An external IP or DNS name has to be used (instead localhost and the 10.0.75.1 IP) when testing the Web apps and the Xamarin apps from remote machines/devices using the same WiFi, for instance.

services:
  graceperiodmanager:
    environment:
      - ConnectionString=Server=sql.data;Database=Microsoft.eShopOnContainers.Services.OrderingDb;User Id=sa;Password=Pass@word
      - EventBusConnection=rabbitmq
      
  basket.api:
    environment:
      - ASPNETCORE_ENVIRONMENT=Development
      - ASPNETCORE_URLS=http://0.0.0.0:80
      - ConnectionString=basket.data
      - identityUrl=http://identity.api              #Local: You need to open your local dev-machine firewall at range 5100-5105.  at range 5100-5105. 
      - EventBusConnection=rabbitmq
    ports:
      - "5103:80"

  catalog.api:
    environment:
      - ASPNETCORE_ENVIRONMENT=Development
      - ASPNETCORE_URLS=http://0.0.0.0:80
      - ConnectionString=Server=sql.data;Database=Microsoft.eShopOnContainers.Services.CatalogDb;User Id=sa;Password=Pass@word
      - ExternalCatalogBaseUrl=http://${ESHOP_EXTERNAL_DNS_NAME_OR_IP}:5101    #Local: You need to open your local dev-machine firewall at range 5100-5105.  at range 5100-5105.	  
      - EventBusConnection=rabbitmq
    ports:
      - "5101:80"

  identity.api:
    environment:
      - ASPNETCORE_ENVIRONMENT=Development
      - ASPNETCORE_URLS=http://0.0.0.0:80
      - SpaClient=http://${ESHOP_EXTERNAL_DNS_NAME_OR_IP}:5104
      - XamarinCallback=http://${ESHOP_PROD_EXTERNAL_DNS_NAME_OR_IP}:5105/xamarincallback      #localhost do not work for UWP login, so we have to use "external" IP always
      - ConnectionStrings__DefaultConnection=Server=sql.data;Database=Microsoft.eShopOnContainers.Service.IdentityDb;User Id=sa;Password=Pass@word 
      - MvcClient=http://${ESHOP_EXTERNAL_DNS_NAME_OR_IP}:5100              #Local: You need to open your local dev-machine firewall at range 5100-5105.  
    ports:
      - "5105:80"

  ordering.api:
    environment:
      - ASPNETCORE_ENVIRONMENT=Development
      - ASPNETCORE_URLS=http://0.0.0.0:80
      - ConnectionString=Server=sql.data;Database=Microsoft.eShopOnContainers.Services.OrderingDb;User Id=sa;Password=Pass@word
      - identityUrl=http://identity.api              #Local: You need to open your local dev-machine firewall at range 5100-5105.  at range 5100-5105. 
      - EventBusConnection=rabbitmq
    ports:
      - "5102:80"

  marketing.api:
    environment:
      - ASPNETCORE_ENVIRONMENT=Development
      - ASPNETCORE_URLS=http://0.0.0.0:80
      - ConnectionString=Server=sql.data;Database=Microsoft.eShopOnContainers.Services.MarketingDb;User Id=sa;Password=Pass@word
      - identityUrl=http://identity.api              #Local: You need to open your local dev-machine firewall at range 5100-5105.  at range 5100-5105. 
    ports:
      - "5110:80"

  webspa:
    environment:
      - ASPNETCORE_ENVIRONMENT=Development
      - ASPNETCORE_URLS=http://0.0.0.0:80
      - CatalogUrl=http://${ESHOP_EXTERNAL_DNS_NAME_OR_IP}:5101
      - OrderingUrl=http://${ESHOP_EXTERNAL_DNS_NAME_OR_IP}:5102
      - IdentityUrl=http://${ESHOP_EXTERNAL_DNS_NAME_OR_IP}:5105              #Local: You need to open your local dev-machine firewall at range 5100-5105.  at range 5100-5105. 
      - BasketUrl=http://${ESHOP_EXTERNAL_DNS_NAME_OR_IP}:5103
      - CatalogUrlHC=http://catalog.api/hc
      - OrderingUrlHC=http://ordering.api/hc
      - IdentityUrlHC=http://identity.api/hc     #Local: Use ${ESHOP_PROD_EXTERNAL_DNS_NAME_OR_IP}, if using external IP or DNS name from browser.          
      - BasketUrlHC=http://basket.api/hc
    ports:
      - "5104:80"

  webmvc:
    environment:
      - ASPNETCORE_ENVIRONMENT=Development
      - ASPNETCORE_URLS=http://0.0.0.0:80
      - CatalogUrl=http://catalog.api
      - OrderingUrl=http://ordering.api
      - BasketUrl=http://basket.api
      - IdentityUrl=http://10.0.75.1:5105        #Local:  Use 10.0.75.1 in a "Docker for Windows" environment, if using "localhost" from browser. 
                                                 #Remote: Use ${ESHOP_EXTERNAL_DNS_NAME_OR_IP} if using external IP or DNS name from browser. 
    ports:
      - "5100:80"

  sql.data:
    environment:
      - SA_PASSWORD=Pass@word
      - ACCEPT_EULA=Y
    ports:
      - "5433:1433"

  nosql.data:
    ports:
      - "27017:27017"

  webstatus:
    environment:
      - ASPNETCORE_ENVIRONMENT=Development
      - ASPNETCORE_URLS=http://0.0.0.0:80
      - CatalogUrl=http://catalog.api/hc
      - OrderingUrl=http://ordering.api/hc
      - BasketUrl=http://basket.api/hc
      - IdentityUrl=http://identity.api/hc
      - mvc=http://webmvc/hc
      - spa=http://webspa/hc
    ports:
      - "5107:80"

<<<<<<< HEAD
  locations.api:
    environment:
      - ASPNETCORE_ENVIRONMENT=Development
      - ASPNETCORE_URLS=http://0.0.0.0:80
      - ConnectionString=mongodb://nosql.data
      - Database=LocationsDb
      - identityUrl=http://identity.api              #Local: You need to open your local dev-machine firewall at range 5100-5105.  at range 5100-5105. 
      - EventBusConnection=rabbitmq
    ports:
      - "5109:80"
=======
  payment.api:
    environment:
      - ASPNETCORE_ENVIRONMENT=Development
      - ASPNETCORE_URLS=http://0.0.0.0:5108
      - EventBusConnection=rabbitmq
    ports:
      - "5108:80"
>>>>>>> e8dbf0c1
<|MERGE_RESOLUTION|>--- conflicted
+++ resolved
@@ -113,7 +113,14 @@
     ports:
       - "5107:80"
 
-<<<<<<< HEAD
+  payment.api:
+    environment:
+      - ASPNETCORE_ENVIRONMENT=Development
+      - ASPNETCORE_URLS=http://0.0.0.0:5108
+      - EventBusConnection=rabbitmq
+    ports:
+      - "5108:80"
+
   locations.api:
     environment:
       - ASPNETCORE_ENVIRONMENT=Development
@@ -123,13 +130,4 @@
       - identityUrl=http://identity.api              #Local: You need to open your local dev-machine firewall at range 5100-5105.  at range 5100-5105. 
       - EventBusConnection=rabbitmq
     ports:
-      - "5109:80"
-=======
-  payment.api:
-    environment:
-      - ASPNETCORE_ENVIRONMENT=Development
-      - ASPNETCORE_URLS=http://0.0.0.0:5108
-      - EventBusConnection=rabbitmq
-    ports:
-      - "5108:80"
->>>>>>> e8dbf0c1
+      - "5109:80"